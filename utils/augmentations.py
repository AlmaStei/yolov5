--- conflicted
+++ resolved
@@ -1,5 +1,4 @@
 # YOLOv5 🚀 by Ultralytics, AGPL-3.0 license
-<<<<<<< HEAD
 """
 Image augmentation functions
 
@@ -14,9 +13,6 @@
   without preserving aspect ratio and make it the default method (no visual information
   is lost compared to CenterCrop; no potential bias is introduced compared to LetterBox)
 """
-=======
-"""Image augmentation functions."""
->>>>>>> 050c72cb
 
 import math
 import random
