# YOLOv5 🚀 by Ultralytics, AGPL-3.0 license
"""
Run YOLOv5 classification inference on images, videos, directories, globs, YouTube, webcam, streams, etc.

Usage - sources:
    $ python classify/predict.py --weights yolov5s-cls.pt --source 0                               # webcam
                                                                   img.jpg                         # image
                                                                   vid.mp4                         # video
                                                                   screen                          # screenshot
                                                                   path/                           # directory
                                                                   list.txt                        # list of images
                                                                   list.streams                    # list of streams
                                                                   'path/*.jpg'                    # glob
                                                                   'https://youtu.be/Zgi9g1ksQHc'  # YouTube
                                                                   'rtsp://example.com/media.mp4'  # RTSP, RTMP, HTTP stream

Usage - formats:
    $ python classify/predict.py --weights yolov5s-cls.pt                 # PyTorch
                                           yolov5s-cls.torchscript        # TorchScript
                                           yolov5s-cls.onnx               # ONNX Runtime or OpenCV DNN with --dnn
                                           yolov5s-cls_openvino_model     # OpenVINO
                                           yolov5s-cls.engine             # TensorRT
                                           yolov5s-cls.mlmodel            # CoreML (macOS-only)
                                           yolov5s-cls_saved_model        # TensorFlow SavedModel
                                           yolov5s-cls.pb                 # TensorFlow GraphDef
                                           yolov5s-cls.tflite             # TensorFlow Lite
                                           yolov5s-cls_edgetpu.tflite     # TensorFlow Edge TPU
                                           yolov5s-cls_paddle_model       # PaddlePaddle

---

Modified by:  Maximilian Sittinger (https://github.com/maxsitt)
Website:      https://maxsitt.github.io/insect-detect-docs/
License:      GNU AGPLv3 (https://choosealicense.com/licenses/agpl-3.0/)

Modifications:
- add additional options (argparse arguments):
  '--concat-csv' concatenate metadata .csv files and append classification results to new columns
  '--new-csv' create new .csv file with classification results
  '--sort-top1' sort images to folders with predicted top1 class as folder name
- sort predicted images to folders with predicted top1 class as folder name
  and do not write results on to image as text (if sort_top1)
- write only top1 label + top1 prob to image in top left corner (if not sort-top1)
- write classification results (top1, top2, top3 class + probability and image filename) to lists
- concatenate all metadata .csv files in the 'data' folder and add new columns with classification
  results from lists, save as '{timestamp}_{name}_metadata_classified.csv' (if concat_csv)
- create new .csv file with timestamp and tracking ID extracted from image filename and
  classification results from lists, save as '{timestamp}_{name}_data_classified.csv' (if new_csv)
"""

import argparse
import os
import platform
import sys
from datetime import datetime
from pathlib import Path

import pandas as pd
import torch
import torch.nn.functional as F

FILE = Path(__file__).resolve()
ROOT = FILE.parents[1]  # YOLOv5 root directory
if str(ROOT) not in sys.path:
    sys.path.append(str(ROOT))  # add ROOT to PATH
ROOT = Path(os.path.relpath(ROOT, Path.cwd()))  # relative

from ultralytics.utils.plotting import Annotator

from models.common import DetectMultiBackend
from utils.augmentations import classify_transforms
from utils.dataloaders import IMG_FORMATS, VID_FORMATS, LoadImages, LoadScreenshots, LoadStreams
from utils.general import (LOGGER, Profile, check_file, check_img_size, check_imshow, check_requirements, colorstr, cv2,
                           increment_path, print_args, strip_optimizer)
from utils.torch_utils import select_device, smart_inference_mode


@smart_inference_mode()
def run(
        weights=ROOT / 'yolov5s-cls.pt',  # model.pt path(s)
        source=ROOT / 'data/images',  # file/dir/URL/glob/screen/0(webcam)
        data=ROOT / 'data/coco128.yaml',  # dataset.yaml path
        imgsz=(224, 224),  # inference size (height, width)
        device='',  # cuda device, i.e. 0 or 0,1,2,3 or cpu
        view_img=False,  # show results
        save_txt=False,  # save results to *.txt
        nosave=False,  # do not save images/videos
        augment=False,  # augmented inference
        visualize=False,  # visualize features
        update=False,  # update all models
        project=ROOT / 'runs/predict-cls',  # save results to project/name
        name='exp',  # save results to project/name
        exist_ok=False,  # existing project/name ok, do not increment
        half=False,  # use FP16 half-precision inference
        dnn=False,  # use OpenCV DNN for ONNX inference
        vid_stride=1,  # video frame-rate stride
        concat_csv=False, # append classification results to concatenated metadata .csv files
        new_csv=False, # create new .csv file with classification results
        sort_top1=False # sort images to folders with predicted top1 class as folder name
):
    source = str(source)
    save_img = not nosave and not source.endswith('.txt')  # save inference images
    is_file = Path(source).suffix[1:] in (IMG_FORMATS + VID_FORMATS)
    is_url = source.lower().startswith(('rtsp://', 'rtmp://', 'http://', 'https://'))
    webcam = source.isnumeric() or source.endswith('.streams') or (is_url and not is_file)
    screenshot = source.lower().startswith('screen')
    if is_url and is_file:
        source = check_file(source)  # download

    # Directories
    save_dir = increment_path(Path(project) / name, exist_ok=exist_ok)  # increment run
    (save_dir / 'labels' if save_txt else save_dir).mkdir(parents=True, exist_ok=True)  # make dir

    # Load model
    device = select_device(device)
    model = DetectMultiBackend(weights, device=device, dnn=dnn, data=data, fp16=half)
    stride, names, pt = model.stride, model.names, model.pt
    imgsz = check_img_size(imgsz, s=stride)  # check image size

    # Dataloader
    bs = 1  # batch_size
    if webcam:
        view_img = check_imshow(warn=True)
        dataset = LoadStreams(source, img_size=imgsz, transforms=classify_transforms(imgsz[0]), vid_stride=vid_stride)
        bs = len(dataset)
    elif screenshot:
        dataset = LoadScreenshots(source, img_size=imgsz, stride=stride, auto=pt)
    else:
        dataset = LoadImages(source, img_size=imgsz, transforms=classify_transforms(imgsz[0]), vid_stride=vid_stride)
    vid_path, vid_writer = [None] * bs, [None] * bs

    # Create empty lists for top1,top2,top3 class + probability and image filename
    if concat_csv or new_csv or sort_top1:
        lst_top1 = []
        lst_top2 = []
        lst_top3 = []
        lst_top1_prob = []
        lst_top2_prob = []
        lst_top3_prob = []
    if new_csv:
        lst_img = []

    # Run inference
    model.warmup(imgsz=(1 if pt else bs, 3, *imgsz))  # warmup
    seen, windows, dt = 0, [], (Profile(), Profile(), Profile())
    for path, im, im0s, vid_cap, s in dataset:
        with dt[0]:
            im = torch.Tensor(im).to(model.device)
            im = im.half() if model.fp16 else im.float()  # uint8 to fp16/32
            if len(im.shape) == 3:
                im = im[None]  # expand for batch dim

        # Inference
        with dt[1]:
            results = model(im)

        # Post-process
        with dt[2]:
            pred = F.softmax(results, dim=1)  # probabilities

        # Process predictions
        for i, prob in enumerate(pred):  # per image
            seen += 1
            if webcam:  # batch_size >= 1
                p, im0, frame = path[i], im0s[i].copy(), dataset.count
                s += f'{i}: '
            else:
                p, im0, frame = path, im0s.copy(), getattr(dataset, 'frame', 0)

            p = Path(p)  # to Path
            if sort_top1:
                save_path = str(save_dir)
            else:
                save_path = str(save_dir / p.name)  # im.jpg
            txt_path = str(save_dir / 'labels' / p.stem) + ('' if dataset.mode == 'image' else f'_{frame}')  # im.txt

            s += '%gx%g ' % im.shape[2:]  # print string
            annotator = Annotator(im0, example=str(names), pil=True)

            # Print results
            top5i = prob.argsort(0, descending=True)[:5].tolist()  # top 5 indices
            s += f"{', '.join(f'{names[j]} {prob[j]:.2f}' for j in top5i)}, "

            # Write results
<<<<<<< HEAD
            if not sort_top1:
                if save_img or view_img:  # Add bbox to image
                    text = f'{names[top5i[0]]}\n{prob[top5i[0]]:.2f}'
                    annotator.text((2, 2), text, txt_color=(255, 255, 255))
=======
            text = '\n'.join(f'{prob[j]:.2f} {names[j]}' for j in top5i)
            if save_img or view_img:  # Add bbox to image
                annotator.text([32, 32], text, txt_color=(255, 255, 255))
>>>>>>> df48c205
            if save_txt:  # Write to file
                text = '\n'.join(f'{prob[j]:.2f} {names[j]}' for j in top5i)
                with open(f'{txt_path}.txt', 'a') as f:
                    f.write(text + '\n')

            # Append results to lists
            if concat_csv or new_csv or sort_top1:
                lst_top1.append(f"{names[top5i[0]]}")
                lst_top2.append(f"{names[top5i[1]]}")
                lst_top3.append(f"{names[top5i[2]]}")
                lst_top1_prob.append(f"{prob[top5i[0]]:.2f}")
                lst_top2_prob.append(f"{prob[top5i[1]]:.2f}")
                lst_top3_prob.append(f"{prob[top5i[2]]:.2f}")
            if new_csv:
                lst_img.append(f"{p.name}")

            # Stream results
            im0 = annotator.result()
            if view_img:
                if platform.system() == 'Linux' and p not in windows:
                    windows.append(p)
                    cv2.namedWindow(str(p), cv2.WINDOW_NORMAL | cv2.WINDOW_KEEPRATIO)  # allow window resize (Linux)
                    cv2.resizeWindow(str(p), im0.shape[1], im0.shape[0])
                cv2.imshow(str(p), im0)
                cv2.waitKey(1)  # 1 millisecond

            # Save results (image with detections)
            if save_img:
                if dataset.mode == 'image':
                    if sort_top1:
                        Path(f"{save_path}/top1_classes/{lst_top1[-1]}").mkdir(parents=True, exist_ok=True)
                        cv2.imwrite(f"{save_path}/top1_classes/{lst_top1[-1]}/{p.name}", im0)
                    else:
                        cv2.imwrite(save_path, im0)
                else:  # 'video' or 'stream'
                    if vid_path[i] != save_path:  # new video
                        vid_path[i] = save_path
                        if isinstance(vid_writer[i], cv2.VideoWriter):
                            vid_writer[i].release()  # release previous video writer
                        if vid_cap:  # video
                            fps = vid_cap.get(cv2.CAP_PROP_FPS)
                            w = int(vid_cap.get(cv2.CAP_PROP_FRAME_WIDTH))
                            h = int(vid_cap.get(cv2.CAP_PROP_FRAME_HEIGHT))
                        else:  # stream
                            fps, w, h = 30, im0.shape[1], im0.shape[0]
                        save_path = str(Path(save_path).with_suffix('.mp4'))  # force *.mp4 suffix on results videos
                        vid_writer[i] = cv2.VideoWriter(save_path, cv2.VideoWriter_fourcc(*'mp4v'), fps, (w, h))
                    vid_writer[i].write(im0)

        # Print time (inference-only)
        LOGGER.info(f'{s}{dt[1].dt * 1E3:.1f}ms')

    # Print results
    t = tuple(x.t / seen * 1E3 for x in dt)  # speeds per image
    LOGGER.info(f'Speed: %.1fms pre-process, %.1fms inference, %.1fms NMS per image at shape {(1, 3, *imgsz)}' % t)
    if save_txt or save_img:
        s = f"\n{len(list(save_dir.glob('labels/*.txt')))} labels saved to {save_dir / 'labels'}" if save_txt else ''
        LOGGER.info(f"Results saved to {colorstr('bold', save_dir)}{s}")
    if update:
        strip_optimizer(weights[0])  # update model (to fix SourceChangeWarning)

    # Concatenate all metadata .csv files and add new columns with classification results
    timestamp = datetime.now().strftime("%Y%m%d_%H-%M")
    if concat_csv:
        meta_csv_files = Path(source).parent.glob('**/metadata*.csv')
        df_concat = pd.concat((pd.read_csv(f) for f in meta_csv_files), ignore_index=True)
        df_concat["top1"] = lst_top1
        df_concat["top1_prob"] = lst_top1_prob
        df_concat["top2"] = lst_top2
        df_concat["top2_prob"] = lst_top2_prob
        df_concat["top3"] = lst_top3
        df_concat["top3_prob"] = lst_top3_prob
        df_concat.to_csv(f"{timestamp}_{name}_metadata_classified.csv", index=False)

    # Write classification results to new .csv file
    if new_csv:
        df_new = pd.DataFrame(
            columns = ["img_name", "timestamp", "track_ID", "top1", "top1_prob",
                       "top2", "top2_prob", "top3", "top3_prob"])
        df_new["img_name"] = lst_img
        df_new["timestamp"] = df_new["img_name"].str[:24]
        df_new["track_ID"] = df_new["img_name"].str[10:].str.extract("_(.*)_crop")
        df_new["top1"] = lst_top1
        df_new["top1_prob"] = lst_top1_prob
        df_new["top2"] = lst_top2
        df_new["top2_prob"] = lst_top2_prob
        df_new["top3"] = lst_top3
        df_new["top3_prob"] = lst_top3_prob
        df_new.to_csv(f"{timestamp}_{name}_data_classified.csv", index=False)


def parse_opt():
    parser = argparse.ArgumentParser()
    parser.add_argument('--weights', nargs='+', type=str, default=ROOT / 'yolov5s-cls.pt', help='model path(s)')
    parser.add_argument('--source', type=str, default=ROOT / 'data/images', help='file/dir/URL/glob/screen/0(webcam)')
    parser.add_argument('--data', type=str, default=ROOT / 'data/coco128.yaml', help='(optional) dataset.yaml path')
    parser.add_argument('--imgsz', '--img', '--img-size', nargs='+', type=int, default=[224], help='inference size h,w')
    parser.add_argument('--device', default='', help='cuda device, i.e. 0 or 0,1,2,3 or cpu')
    parser.add_argument('--view-img', action='store_true', help='show results')
    parser.add_argument('--save-txt', action='store_true', help='save results to *.txt')
    parser.add_argument('--nosave', action='store_true', help='do not save images/videos')
    parser.add_argument('--augment', action='store_true', help='augmented inference')
    parser.add_argument('--visualize', action='store_true', help='visualize features')
    parser.add_argument('--update', action='store_true', help='update all models')
    parser.add_argument('--project', default=ROOT / 'runs/predict-cls', help='save results to project/name')
    parser.add_argument('--name', default='exp', help='save results to project/name')
    parser.add_argument('--exist-ok', action='store_true', help='existing project/name ok, do not increment')
    parser.add_argument('--half', action='store_true', help='use FP16 half-precision inference')
    parser.add_argument('--dnn', action='store_true', help='use OpenCV DNN for ONNX inference')
    parser.add_argument('--vid-stride', type=int, default=1, help='video frame-rate stride')
    parser.add_argument('--concat-csv', action='store_true', help='concatenate metadata .csv files and append classification results')
    parser.add_argument('--new-csv', action='store_true', help='create new .csv file with classification results')
    parser.add_argument('--sort-top1', action='store_true', help='sort images to folders with predicted top1 class as folder name')
    opt = parser.parse_args()
    opt.imgsz *= 2 if len(opt.imgsz) == 1 else 1  # expand
    print_args(vars(opt))
    return opt


def main(opt):
    check_requirements(ROOT / 'requirements.txt', exclude=('tensorboard', 'thop'))
    run(**vars(opt))


if __name__ == '__main__':
    opt = parse_opt()
    main(opt)<|MERGE_RESOLUTION|>--- conflicted
+++ resolved
@@ -182,16 +182,10 @@
             s += f"{', '.join(f'{names[j]} {prob[j]:.2f}' for j in top5i)}, "
 
             # Write results
-<<<<<<< HEAD
             if not sort_top1:
                 if save_img or view_img:  # Add bbox to image
                     text = f'{names[top5i[0]]}\n{prob[top5i[0]]:.2f}'
-                    annotator.text((2, 2), text, txt_color=(255, 255, 255))
-=======
-            text = '\n'.join(f'{prob[j]:.2f} {names[j]}' for j in top5i)
-            if save_img or view_img:  # Add bbox to image
-                annotator.text([32, 32], text, txt_color=(255, 255, 255))
->>>>>>> df48c205
+                    annotator.text([2, 2], text, txt_color=(255, 255, 255))
             if save_txt:  # Write to file
                 text = '\n'.join(f'{prob[j]:.2f} {names[j]}' for j in top5i)
                 with open(f'{txt_path}.txt', 'a') as f:
